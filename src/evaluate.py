# deep learning libraries
import torch
from torch.utils.data import DataLoader
from torch.jit import RecursiveScriptModule

from typing import Literal

# own modules
from src.utils import (
    load_text_data,
    set_seed,
)
from src.train_functions import test_step

# set device
device: torch.device = (
    torch.device("cuda") if torch.cuda.is_available() else torch.device("cpu")
)

# set all seeds and set number of threads
set_seed(42)
torch.set_num_threads(8)

# static variables
DATA_PATH: str = "data"
DATASET_NAME: Literal["emotions", "imdb"] = "emotions"


def main(name: str) -> float:
    """
    This function is the main program for the testing.
    """
    # load data
    test_data: DataLoader
    _, _, test_data, _, _, _, int_to_target = load_text_data(
        DATA_PATH, name.split("_")[1], batch_size=int(name.split("_")[-9])
    )

    # define model
    model: RecursiveScriptModule = torch.jit.load(f"models/{name}.pt").to(device)

    # call test step and evaluate accuracy
    accuracy: float = test_step(model, test_data, device, int_to_target)

    return accuracy


if __name__ == "__main__":
    print(
<<<<<<< HEAD
        f"accuracy: {main('KernelizedLinformerModel_emotions_lr_0.01_batch_4_hidden_128_encoders_1_embedding_128_heads_1')}"
=======
        f"accuracy: {main('KernelizedModel_emotions_lr_0.0006_batch_16_hidden_128_encoders_2_embedding_128_heads_4')}"
>>>>>>> 2d60f061
    )<|MERGE_RESOLUTION|>--- conflicted
+++ resolved
@@ -47,9 +47,5 @@
 
 if __name__ == "__main__":
     print(
-<<<<<<< HEAD
-        f"accuracy: {main('KernelizedLinformerModel_emotions_lr_0.01_batch_4_hidden_128_encoders_1_embedding_128_heads_1')}"
-=======
         f"accuracy: {main('KernelizedModel_emotions_lr_0.0006_batch_16_hidden_128_encoders_2_embedding_128_heads_4')}"
->>>>>>> 2d60f061
     )