<<<<<<< HEAD
from src.models.base import (
    EncoderModel,
    SelfAttention,
    PositionalEncoding,
    PytorchModel,
)
from src.models.local import LocalAttention, LocalAttentionUnFold, LocalModel
=======
from src.models.base import EncoderModel, SelfAttention, PositionalEncoding, PytorchModel
from src.models.kernelized_model import KernelizedModel, KernelizedAttention
>>>>>>> 05b4fbb8
<|MERGE_RESOLUTION|>--- conflicted
+++ resolved
@@ -1,4 +1,3 @@
-<<<<<<< HEAD
 from src.models.base import (
     EncoderModel,
     SelfAttention,
@@ -6,7 +5,4 @@
     PytorchModel,
 )
 from src.models.local import LocalAttention, LocalAttentionUnFold, LocalModel
-=======
-from src.models.base import EncoderModel, SelfAttention, PositionalEncoding, PytorchModel
-from src.models.kernelized_model import KernelizedModel, KernelizedAttention
->>>>>>> 05b4fbb8
+from src.models.kernelized_model import KernelizedModel, KernelizedAttention