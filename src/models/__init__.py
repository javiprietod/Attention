--- conflicted
+++ resolved
@@ -1,11 +1,7 @@
-<<<<<<< HEAD
-from src.models.base import EncoderModel, SelfAttention, PositionalEncoding
+from src.models.base import EncoderModel, SelfAttention, PositionalEncoding, PytorchModel
 from src.models.local import (
     LocalAttention,
     LocalAttentionUnFold,
     LocalModel,
     LocalAttentionUnFoldDef,
-)
-=======
-from src.models.base import EncoderModel, SelfAttention, PositionalEncoding, PytorchModel
->>>>>>> 028f4b2b
+)