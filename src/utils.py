--- conflicted
+++ resolved
@@ -1,10 +1,6 @@
 # deep learning libraries
 import torch
-<<<<<<< HEAD
-from torchtext.data import get_tokenizer  # type: ignore
-=======
 from torchtext.data import get_tokenizer
->>>>>>> 05b4fbb8
 from torch.utils.data import Dataset, DataLoader, random_split
 from torch.jit import RecursiveScriptModule
 
@@ -285,10 +281,7 @@
     int_to_targets = {ii: target for target, ii in targets_to_int.items()}
 
     train_dataset: Dataset
-<<<<<<< HEAD
-
-=======
->>>>>>> 05b4fbb8
+    
     # create datasets
     if dataset_name == "emotions":
         train_dataset = EmotionsDataset(
