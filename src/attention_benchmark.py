--- conflicted
+++ resolved
@@ -11,21 +11,15 @@
     load_benchmark_data,
     set_seed,
 )
-<<<<<<< HEAD
-from src.models import SelfAttention, PositionalEncoding
-from src.models.linformer2 import LinformerSelfAttention
-from src.models.kern_linf import KernelizedLinformerAttention
-from src.models.kernelized_model import KernelizedAttention
-=======
 from src.models import (
     SelfAttention,
     PositionalEncoding,
     KernelizedAttention,
     LocalAttention,
     LocalAttentionUnFold,
-    LinformerSelfAttention
+    LinformerSelfAttention,
+    KernelizedLinformerAttention
 )
->>>>>>> 2d60f061
 
 # set device
 """
@@ -190,19 +184,13 @@
     sequence_length: torch.Tensor = next(iter(data))[0].shape[1]
 
     main(
-<<<<<<< HEAD
-        KernelizedLinformerAttention(EMBEDDING_DIM, num_heads=4, mapping_dim=EMBEDDING_DIM//2, seq_len=sequence_length),
-        KernelizedAttention(EMBEDDING_DIM, num_headss=4, mapping_dim=EMBEDDING_DIM//2),
-        data,
-        vocab_to_int,
-=======
         SelfAttention(EMBEDDING_DIM, 4),
         # KernelizedAttention(EMBEDDING_DIM, 4, 0),
         # LocalAttention(EMBEDDING_DIM, 4, 7),
         # LocalAttentionUnFold(EMBEDDING_DIM, 4, 7, sequence_length),
         # torch.nn.MultiheadAttention(EMBEDDING_DIM, 4),
         # LinformerSelfAttention(EMBEDDING_DIM, sequence_length, 4),
+        # KernelizedLinformerAttention(EMBEDDING_DIM, num_heads=4, mapping_dim=EMBEDDING_DIM//2, seq_len=sequence_length),
         data=data,
         vocab_to_int=vocab_to_int,
->>>>>>> 2d60f061
     )