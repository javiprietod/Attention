--- conflicted
+++ resolved
@@ -54,10 +54,6 @@
         try:
             x = self.attention(x)
         except:
-<<<<<<< HEAD
-=======
-            # multihead attention
->>>>>>> 84de2101
             x, _ = self.attention(x, x, x)
         x = x.view(x.size(0), -1)
         return self.linear(x)
