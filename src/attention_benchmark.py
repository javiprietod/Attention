# deep learning libraries
import torch
from torch.utils.data import DataLoader

from time import perf_counter
from tqdm.auto import tqdm  # type: ignore
from memory_profiler import profile  # type: ignore

# own modules
from src.utils import (
    load_benchmark_data,
    set_seed,
)
from src.models import SelfAttention, PositionalEncoding
from src.models.linformer2 import LinformerSelfAttention
from src.models.kern_linf import KernelizedLinformerAttention
from src.models.kernelized_model import KernelizedAttention

# set device
"""
device: torch.device = (
    torch.device("mps") if torch.backends.mps.is_available() 
    else torch.device("cuda") if torch.cuda.is_available() 
    else torch.device("cpu")
)
"""
device: torch.device = (
    torch.device("cuda") if torch.cuda.is_available() else torch.device("cpu")
)

# set all seeds and set number of threads
set_seed(42)
torch.set_num_threads(8)

# static variables
DATA_PATH: str = "data"

EMBEDDING_DIM: int = 256
NUM_CLASSES: int = 2


class AttentionModel(torch.nn.Module):
    """
    This class is the model for the attention models.
    """

    def __init__(
        self,
        attention: torch.nn.Module,
        input_channels: int,
        vocab_to_int: dict[str, int],
    ) -> None:
        super().__init__()
        self.attention = attention
        self.vocab_to_int = vocab_to_int
        self.base_model = torch.nn.Sequential(
            torch.nn.Embedding(len(vocab_to_int), EMBEDDING_DIM, len(vocab_to_int) - 1),
            PositionalEncoding(EMBEDDING_DIM),
        )
        self.linear = torch.nn.Linear(EMBEDDING_DIM * input_channels, NUM_CLASSES)

    def forward(self, inputs: torch.Tensor) -> torch.Tensor:
        x = self.base_model(inputs)
        try:
            x = self.attention(x)
        except:
            # multihead attention
            x, _ = self.attention(x, x, x) 
        x = x.view(x.size(0), -1)
        return self.linear(x)


def train_pass(
    model: torch.nn.Module,
    train_data: DataLoader,
    optimizer: torch.optim.Optimizer,
    loss: torch.nn.Module,
    device: torch.device,
):
    """
    This function is used to perform a forward pass the model.
    """
    model.train()

    for text, label in tqdm(train_data):
        text = text.to(device)
        label = label.to(device)

        optimizer.zero_grad()

        outputs = model(text)
        loss_value = loss(outputs, label)

        loss_value.backward()
        optimizer.step()


@torch.no_grad()
def test_pass(
    model: torch.nn.Module,
    test_data: DataLoader,
    device: torch.device,
):
    """
    This function is used to perform a forward pass the model.
    """
    model.eval()

    for text, label in tqdm(test_data):
        text = text.to(device)
        label = label.to(device)

        outputs = model(text)


@profile
def train_benchmark(model: torch.nn.Module, data: DataLoader) -> float:
    """
    This function is the benchmark for the attention models in training
    """

    lr: float = 6e-4

    # define loss and optimizer
    loss: torch.nn.Module = torch.nn.CrossEntropyLoss()
    optimizer: torch.optim.Optimizer = torch.optim.Adam(
        model.parameters(), lr=lr, weight_decay=1e-4
    )

    s: float = perf_counter()
    train_pass(model, data, optimizer, loss, device)
    train: float = perf_counter() - s

    return train


@profile
def test_benchmark(model: torch.nn.Module, data: DataLoader) -> float:
    """
    This function is the benchmark for the attention models in inference
    """

    s: float = perf_counter()
    test_pass(model, data, device)
    test: float = perf_counter() - s

    return test


def main(
    attention1: torch.nn.Module,
    attention2: torch.nn.Module,
    data: DataLoader,
    vocab_to_int: dict[str, int],
) -> None:
    """
    This function is the main program for all the benchmarks
    """

    inputs: torch.Tensor = next(iter(data))[0]
    model1 = AttentionModel(attention1, inputs.shape[1], vocab_to_int).to(device)
    model2 = AttentionModel(attention2, inputs.shape[1], vocab_to_int).to(device)

    train_time1 = train_benchmark(model1, data)
    test_time1 = test_benchmark(model1, data)
    train_time2 = train_benchmark(model2, data)
    test_time2 = test_benchmark(model2, data)

    model_name1 = attention1.__class__.__name__
    model_name2 = attention2.__class__.__name__

    print("-" * 50)
    print(f"Train time for {model_name1}: {train_time1}")
    print(f"Train time for {model_name2}: {train_time2}")
    print("-" * 50)
    print(f"Test time for {model_name1}: {test_time1}")
    print(f"Test time for {model_name2}: {test_time2}")
    print("-" * 50)


if __name__ == "__main__":
    # load data
    data: DataLoader
    vocab_to_int: dict[str, int]
    data, vocab_to_int, _, __, _ = load_benchmark_data(
        DATA_PATH,
        batch_size=16,
        percent=0.005,
    )
<<<<<<< HEAD
    sequence_length: torch.Tensor = next(iter(data))[0].shape[1]
=======
    sequence_length: int = next(iter(data))[0].shape[1]
>>>>>>> 028f4b2b

    main(
        KernelizedLinformerAttention(EMBEDDING_DIM, num_heads=4, mapping_dim=EMBEDDING_DIM//2, seq_len=sequence_length),
        KernelizedAttention(EMBEDDING_DIM, num_headss=4, mapping_dim=EMBEDDING_DIM//2),
        data,
        vocab_to_int,
    )<|MERGE_RESOLUTION|>--- conflicted
+++ resolved
@@ -187,11 +187,7 @@
         batch_size=16,
         percent=0.005,
     )
-<<<<<<< HEAD
-    sequence_length: torch.Tensor = next(iter(data))[0].shape[1]
-=======
     sequence_length: int = next(iter(data))[0].shape[1]
->>>>>>> 028f4b2b
 
     main(
         KernelizedLinformerAttention(EMBEDDING_DIM, num_heads=4, mapping_dim=EMBEDDING_DIM//2, seq_len=sequence_length),
