# deep learning libraries
import torch
from torch.utils.data import DataLoader

from time import perf_counter
from tqdm.auto import tqdm  # type: ignore
from memory_profiler import profile  # type: ignore

# own modules
from src.utils import (
    load_benchmark_data,
    set_seed,
)
from src.models import SelfAttention, PositionalEncoding
from src.linformer2 import LinformerSelfAttention

# set device
"""
device: torch.device = (
    torch.device("mps") if torch.backends.mps.is_available() 
    else torch.device("cuda") if torch.cuda.is_available() 
    else torch.device("cpu")
)
"""
device: torch.device = (
    torch.device("cuda") if torch.cuda.is_available() 
    else torch.device("cpu")
)

# set all seeds and set number of threads
set_seed(42)
torch.set_num_threads(8)

# static variables
DATA_PATH: str = "data"

EMBEDDING_DIM: int = 256
NUM_CLASSES: int = 2


class AttentionModel(torch.nn.Module):
    """
    This class is the model for the attention models.
    """

    def __init__(
        self,
        attention: torch.nn.Module,
        input_channels: int,
        vocab_to_int: dict[str, int],
    ) -> None:
        super().__init__()
        self.attention = attention
        self.vocab_to_int = vocab_to_int
        self.base_model = torch.nn.Sequential(
            torch.nn.Embedding(len(vocab_to_int), EMBEDDING_DIM, len(vocab_to_int) - 1),
            PositionalEncoding(EMBEDDING_DIM),
        )
        self.linear = torch.nn.Linear(EMBEDDING_DIM * input_channels, NUM_CLASSES)

    def forward(self, inputs: torch.Tensor) -> torch.Tensor:
        x = self.base_model(inputs)
        x = self.attention(x)
<<<<<<< HEAD
        """
        try:
            x = self.attention(x)
        except:
            try:
                x = self.attention(x, inputs == len(self.vocab_to_int) - 1)
            except:
                x, _ = self.attention(x, x, x)
        """
=======
>>>>>>> 3b19a26d
        x = x.view(x.size(0), -1)
        return self.linear(x)


def train_pass(
    model: torch.nn.Module,
    train_data: DataLoader,
    optimizer: torch.optim.Optimizer,
    loss: torch.nn.Module,
    device: torch.device,
):
    """
    This function is used to perform a forward pass the model.
    """
    model.train()

    for text, label in tqdm(train_data):
        text = text.to(device)
        label = label.to(device)

        optimizer.zero_grad()

        outputs = model(text)
        loss_value = loss(outputs, label)

        loss_value.backward()
        optimizer.step()


@torch.no_grad()
def test_pass(
    model: torch.nn.Module,
    test_data: DataLoader,
    device: torch.device,
):
    """
    This function is used to perform a forward pass the model.
    """
    model.eval()

    for text, label in tqdm(test_data):
        text = text.to(device)
        label = label.to(device)

        outputs = model(text)


@profile
def train_benchmark(model: torch.nn.Module, data: DataLoader) -> float:
    """
    This function is the benchmark for the attention models in training
    """

    lr: float = 6e-4

    # define loss and optimizer
    loss: torch.nn.Module = torch.nn.CrossEntropyLoss()
    optimizer: torch.optim.Optimizer = torch.optim.Adam(
        model.parameters(), lr=lr, weight_decay=1e-4
    )

    s: float = perf_counter()
    train_pass(model, data, optimizer, loss, device)
    train: float = perf_counter() - s

    return train


@profile
def test_benchmark(model: torch.nn.Module, data: DataLoader) -> float:
    """
    This function is the benchmark for the attention models in inference
    """

    s: float = perf_counter()
    test_pass(model, data, device)
    test: float = perf_counter() - s

    return test


def main(
    attention1: torch.nn.Module,
    attention2: torch.nn.Module,
    data: DataLoader,
    vocab_to_int: dict[str, int],
) -> None:
    """
    This function is the main program for all the benchmarks
    """

    inputs: torch.Tensor = next(iter(data))[0]
    model1 = AttentionModel(attention1, inputs.shape[1], vocab_to_int).to(device)
    model2 = AttentionModel(attention2, inputs.shape[1], vocab_to_int).to(device)

    train_time1 = train_benchmark(model1, data)
    test_time1 = test_benchmark(model1, data)
    train_time2 = train_benchmark(model2, data)
    test_time2 = test_benchmark(model2, data)

    model_name1 = attention1.__class__.__name__
    model_name2 = attention2.__class__.__name__

    print("-" * 50)
    print(f"Train time for {model_name1}: {train_time1}")
    print(f"Train time for {model_name2}: {train_time2}")
    print("-" * 50)
    print(f"Test time for {model_name1}: {test_time1}")
    print(f"Test time for {model_name2}: {test_time2}")
    print("-" * 50)


if __name__ == "__main__":
<<<<<<< HEAD
    """
=======
    # load data
    data: DataLoader
    vocab_to_int: dict[str, int]
    data, vocab_to_int, _, __, _ = load_benchmark_data(
        DATA_PATH,
        batch_size=16,
        percent=0.005,
    )
    sequence_length: torch.Tensor = next(iter(data))[0][1]

>>>>>>> 3b19a26d
    main(
        SelfAttention(EMBEDDING_DIM, 4),
        torch.nn.MultiheadAttention(EMBEDDING_DIM, 4),
<<<<<<< HEAD
        SelfAttention(EMBEDDING_DIM, 4)
    )
    """
    main(
        LinformerSelfAttention(EMBEDDING_DIM, 2472),
        SelfAttention(EMBEDDING_DIM, 4), 
=======
        data,
        vocab_to_int,
>>>>>>> 3b19a26d
    )<|MERGE_RESOLUTION|>--- conflicted
+++ resolved
@@ -61,18 +61,6 @@
     def forward(self, inputs: torch.Tensor) -> torch.Tensor:
         x = self.base_model(inputs)
         x = self.attention(x)
-<<<<<<< HEAD
-        """
-        try:
-            x = self.attention(x)
-        except:
-            try:
-                x = self.attention(x, inputs == len(self.vocab_to_int) - 1)
-            except:
-                x, _ = self.attention(x, x, x)
-        """
-=======
->>>>>>> 3b19a26d
         x = x.view(x.size(0), -1)
         return self.linear(x)
 
@@ -186,9 +174,6 @@
 
 
 if __name__ == "__main__":
-<<<<<<< HEAD
-    """
-=======
     # load data
     data: DataLoader
     vocab_to_int: dict[str, int]
@@ -199,19 +184,9 @@
     )
     sequence_length: torch.Tensor = next(iter(data))[0][1]
 
->>>>>>> 3b19a26d
     main(
         SelfAttention(EMBEDDING_DIM, 4),
         torch.nn.MultiheadAttention(EMBEDDING_DIM, 4),
-<<<<<<< HEAD
-        SelfAttention(EMBEDDING_DIM, 4)
-    )
-    """
-    main(
-        LinformerSelfAttention(EMBEDDING_DIM, 2472),
-        SelfAttention(EMBEDDING_DIM, 4), 
-=======
         data,
         vocab_to_int,
->>>>>>> 3b19a26d
     )