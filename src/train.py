# deep learning libraries
import torch
from torch.utils.data import DataLoader
from torch.utils.tensorboard import SummaryWriter

# other libraries
from tqdm.auto import tqdm  # type: ignore
import json
from typing import Literal

# own modules
<<<<<<< HEAD
from src.models import EncoderModel, KernelizedModel
=======
from src.models import EncoderModel, PytorchModel
>>>>>>> 028f4b2b
from src.utils import (
    load_text_data,
    save_model,
    set_seed,
)
from src.train_functions import train_step, val_step, test_step

# set device
device: torch.device = (
    torch.device("cuda") if torch.cuda.is_available() else torch.device("cpu")
)

# set all seeds and set number of threads
set_seed(42)
torch.set_num_threads(4)

DATA_PATH: str = "data"

DATASET_NAME: Literal["emotions", "imdb"] = "emotions"

NUMBER_OF_CLASSES: int = 6

MODEL_NAME: Literal["EncoderModel", "PytorchModel"] = "PytorchModel"


def main() -> None:
    """
    This function is the main program for the training.
    """

    # empty nohup file
    open("nohup.out", "w").close()

    with open("params.json", "r") as file:
        params = json.load(file)[MODEL_NAME]

    # load data
    train_data: DataLoader
    val_data: DataLoader
    train_data, val_data, test_data, vocab_to_int, i_, _, int_to_target = load_text_data(
        DATA_PATH, DATASET_NAME, batch_size=params["batch_size"]
    )

    # define name and writer
    name: str = (
        f"{MODEL_NAME}_{DATASET_NAME}_lr_{params['lr']}_batch_{params['batch_size']}_hidden_{params['hidden_size']}"
        f"_encoders_{params['encoders']}_embedding_{params['embedding_dim']}_heads_{params['num_heads']}"
    )
    writer: SummaryWriter = SummaryWriter(f"runs/{MODEL_NAME}/{name}")

    # define model
    inputs: torch.Tensor = next(iter(train_data))[0]
    model: torch.nn.Module = eval(MODEL_NAME)(
        sequence_length=inputs.shape[1],
        vocab_to_int=vocab_to_int,
        num_classes=NUMBER_OF_CLASSES,
        **params,
    ).to(device)

    # define loss and optimizer
    loss: torch.nn.Module = torch.nn.CrossEntropyLoss()
    optimizer: torch.optim.Optimizer = torch.optim.Adam(
        model.parameters(), lr=params["lr"], weight_decay=params["weight_decay"]
    )
    scheduler = torch.optim.lr_scheduler.StepLR(
        optimizer, step_size=params["step_size"], gamma=params["gamma"]
    )

    # train loop
    for epoch in tqdm(range(params["epochs"])):
        # call train step
        train_step(model, train_data, loss, optimizer, writer, epoch, device)

        # call val step
        val_step(model, val_data, loss, writer, epoch, device)

        # step scheduler
        scheduler.step()

    print(test_step(model, test_data, device, int_to_target))

    # save model
    save_model(model, name)

    return None


if __name__ == "__main__":
<<<<<<< HEAD
    main("KernelizedModel")
=======
    main()
>>>>>>> 028f4b2b
<|MERGE_RESOLUTION|>--- conflicted
+++ resolved
@@ -9,11 +9,7 @@
 from typing import Literal
 
 # own modules
-<<<<<<< HEAD
-from src.models import EncoderModel, KernelizedModel
-=======
-from src.models import EncoderModel, PytorchModel
->>>>>>> 028f4b2b
+from src.models import EncoderModel, KernelizedModel, PytorchModel
 from src.utils import (
     load_text_data,
     save_model,
@@ -35,8 +31,6 @@
 DATASET_NAME: Literal["emotions", "imdb"] = "emotions"
 
 NUMBER_OF_CLASSES: int = 6
-
-MODEL_NAME: Literal["EncoderModel", "PytorchModel"] = "PytorchModel"
 
 
 def main() -> None:
@@ -102,8 +96,4 @@
 
 
 if __name__ == "__main__":
-<<<<<<< HEAD
-    main("KernelizedModel")
-=======
-    main()
->>>>>>> 028f4b2b
+    main()