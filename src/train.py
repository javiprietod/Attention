--- conflicted
+++ resolved
@@ -9,11 +9,7 @@
 from typing import Literal
 
 # own modules
-<<<<<<< HEAD
-from src.models import EncoderModel, EncoderModelLSH
-=======
-from src.models import EncoderModel, KernelizedModel, PytorchModel, LocalModel, LinformerModel, KernelizedLinformerModel
->>>>>>> be83114d
+from src.models import EncoderModel, KernelizedModel, PytorchModel, LocalModel, LinformerModel, KernelizedLinformerModel, EncoderModelLSH
 from src.utils import (
     load_text_data,
     save_model,
@@ -70,13 +66,8 @@
         f"{MODEL_NAME}_{DATASET_NAME}_lr_{params['lr']}_batch_{params['batch_size']}_hidden_{params['hidden_size']}"
         f"_encoders_{params['encoders']}_embedding_{params['embedding_dim']}_heads_{params['num_heads']}"
     )
-<<<<<<< HEAD
-    # writer: SummaryWriter = SummaryWriter(f"runs/{model_name}/{name}")
-    writer = None
-=======
-    writer: SummaryWriter = SummaryWriter(f"runs/{MODEL_NAME}/{name}")
+    writer: SummaryWriter = SummaryWriter(f"runs/{model_name}/{name}")
 
->>>>>>> be83114d
     # define model
     inputs: torch.Tensor = next(iter(train_data))[0]
     model: torch.nn.Module = eval(MODEL_NAME)(
@@ -115,8 +106,4 @@
 
 
 if __name__ == "__main__":
-<<<<<<< HEAD
-    main("EncoderModelLSH")
-=======
-    main()
->>>>>>> be83114d
+    main("EncoderModel")