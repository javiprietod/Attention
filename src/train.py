# deep learning libraries
import torch
from torch.utils.data import DataLoader
from torch.utils.tensorboard import SummaryWriter

# other libraries
from tqdm.auto import tqdm  # type: ignore
import json
from typing import Literal

# own modules
<<<<<<< HEAD
from src.models import EncoderModel, LinformerModel
=======
from src.models import EncoderModel, PytorchModel
>>>>>>> 028f4b2b
from src.utils import (
    load_text_data,
    save_model,
    set_seed,
)
from src.train_functions import train_step, val_step, test_step

# set device
device: torch.device = (
    torch.device("cuda") if torch.cuda.is_available() else torch.device("cpu")
)

# set all seeds and set number of threads
set_seed(42)
torch.set_num_threads(4)

DATA_PATH: str = "data"

DATASET_NAME: Literal["emotions", "imdb"] = "emotions"

NUMBER_OF_CLASSES: int = 6

MODEL_NAME: Literal["EncoderModel", "PytorchModel"] = "PytorchModel"


def main() -> None:
    """
    This function is the main program for the training.
    """

    # empty nohup file
    open("nohup.out", "w").close()

    with open("params.json", "r") as file:
        params = json.load(file)[MODEL_NAME]

    # load data
    train_data: DataLoader
    val_data: DataLoader
    train_data, val_data, test_data, vocab_to_int, i_, _, int_to_target = load_text_data(
        DATA_PATH, DATASET_NAME, batch_size=params["batch_size"]
    )

    # define name and writer
    name: str = (
        f"{MODEL_NAME}_{DATASET_NAME}_lr_{params['lr']}_batch_{params['batch_size']}_hidden_{params['hidden_size']}"
        f"_encoders_{params['encoders']}_embedding_{params['embedding_dim']}_heads_{params['num_heads']}"
    )
    writer: SummaryWriter = SummaryWriter(f"runs/{MODEL_NAME}/{name}")

    # define model
    inputs: torch.Tensor = next(iter(train_data))[0]
<<<<<<< HEAD
    model: torch.nn.Module = eval(model_name)(
=======
    model: torch.nn.Module = eval(MODEL_NAME)(
>>>>>>> 028f4b2b
        sequence_length=inputs.shape[1],
        vocab_to_int=vocab_to_int,
        num_classes=NUMBER_OF_CLASSES,
        **params,
    ).to(device)

    # define loss and optimizer
    loss: torch.nn.Module = torch.nn.CrossEntropyLoss()
    optimizer: torch.optim.Optimizer = torch.optim.AdamW(
        model.parameters(), lr=params["lr"], weight_decay=params["weight_decay"]
    )
    scheduler = torch.optim.lr_scheduler.StepLR(
        optimizer, step_size=params["step_size"], gamma=params["gamma"]
    )

    # train loop
    for epoch in tqdm(range(params["epochs"])):
        # call train step
        train_step(model, train_data, loss, optimizer, writer, epoch, device)

        # call val step
        val_step(model, val_data, loss, writer, epoch, device)

        # step scheduler
        scheduler.step()

    print(test_step(model, test_data, device, int_to_target))

    # save model
    save_model(model, name)

    return None


if __name__ == "__main__":
<<<<<<< HEAD
    main("LinformerModel")
=======
    main()
>>>>>>> 028f4b2b
<|MERGE_RESOLUTION|>--- conflicted
+++ resolved
@@ -9,11 +9,7 @@
 from typing import Literal
 
 # own modules
-<<<<<<< HEAD
-from src.models import EncoderModel, LinformerModel
-=======
-from src.models import EncoderModel, PytorchModel
->>>>>>> 028f4b2b
+from src.models import EncoderModel, PytorchModel, LinformerModel
 from src.utils import (
     load_text_data,
     save_model,
@@ -66,11 +62,7 @@
 
     # define model
     inputs: torch.Tensor = next(iter(train_data))[0]
-<<<<<<< HEAD
-    model: torch.nn.Module = eval(model_name)(
-=======
     model: torch.nn.Module = eval(MODEL_NAME)(
->>>>>>> 028f4b2b
         sequence_length=inputs.shape[1],
         vocab_to_int=vocab_to_int,
         num_classes=NUMBER_OF_CLASSES,
@@ -106,8 +98,4 @@
 
 
 if __name__ == "__main__":
-<<<<<<< HEAD
-    main("LinformerModel")
-=======
-    main()
->>>>>>> 028f4b2b
+    main()