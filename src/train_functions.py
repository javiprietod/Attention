--- conflicted
+++ resolved
@@ -3,12 +3,8 @@
 import numpy as np
 from torch.utils.data import DataLoader
 from torch.utils.tensorboard import SummaryWriter
-<<<<<<< HEAD
-from tqdm.auto import tqdm  # type: ignore
-=======
 from tqdm.auto import tqdm
 
->>>>>>> be83114d
 # own modules
 from src.utils import Accuracy, print_confusion_matrix, set_seed
 
@@ -41,13 +37,9 @@
     model.train()
     accuracy = Accuracy()
 
-<<<<<<< HEAD
-    for text, label in tqdm(train_data):
-=======
     iterator = train_data if len(train_data) < 400 else tqdm(train_data)
 
     for text, label in iterator:
->>>>>>> be83114d
         accuracy.reset()
         text = text.to(device)
         label = label.to(device)
@@ -140,7 +132,7 @@
     model.eval()
 
     with torch.no_grad():
-        for text, label in tqdm(test_data):
+        for text, label in test_data:
             text = text.to(device)
             label = label.to(device)
 
